import inspect
import json
import os
from typing import Dict, Union, Any, Type
from typing import List

from deepdiff import DeepDiff

from agency_swarm.tools import BaseTool, ToolFactory
from agency_swarm.tools import Retrieval, CodeInterpreter
from agency_swarm.util.oai import get_openai_client
from agency_swarm.util.openapi import validate_openapi_spec


class Agent():
    @property
    def assistant(self):
        if self._assistant is None:
            raise Exception("Assistant is not initialized. Please run init_oai() first.")
        return self._assistant

    @assistant.setter
    def assistant(self, value):
        self._assistant = value

    @property
    def functions(self):
        return [tool for tool in self.tools if issubclass(tool, BaseTool)]

    def __init__(self, id: str = None, name: str = None, description: str = None, instructions: str = "",
                 tools: List[Union[Type[BaseTool], Type[Retrieval], Type[CodeInterpreter]]] = None,
                 files_folder: Union[List[str], str] = None, schemas_folder: Union[List[str], str] = None,
                 file_ids: List[str] = None, metadata: Dict[str, str] = None, model: str = "gpt-4-1106-preview"):
        """
        Initializes an Agent with specified attributes, tools, and OpenAI client.

        Parameters:
        id (str, optional): Unique identifier for the agent. Defaults to None.
        name (str, optional): Name of the agent. Defaults to the class name if not provided.
        description (str, optional): A brief description of the agent's purpose. Defaults to None.
        instructions (str, optional): Path to a file containing specific instructions for the agent. Defaults to an empty string.
        tools (List[Union[Type[BaseTool], Type[Retrieval], Type[CodeInterpreter]]], optional): A list of tools (as classes) that the agent can use. Defaults to an empty list.
        files_folder (Union[List[str], str], optional): Path or list of paths to directories containing files associated with the agent. Defaults to None.
        schemas_folder (Union[List[str], str], optional): Path or list of paths to directories containing OpenAPI schemas associated with the agent. Defaults to None.
        file_ids (List[str], optional): List of file IDs for files associated with the agent. Defaults to an empty list.
        metadata (Dict[str, str], optional): Metadata associated with the agent. Defaults to an empty dictionary.
        model (str, optional): The model identifier for the OpenAI API. Defaults to "gpt-4-1106-preview".

        This constructor sets up the agent with its unique properties, initializes the OpenAI client, reads instructions if provided, and uploads any associated files.
        """
        # public attributes
        self.id = id
        self.name = name if name else self.__class__.__name__
        self.description = description
        self.instructions = instructions
        self.tools = tools[:] if tools is not None else []
<<<<<<< HEAD
=======
        self.tools = [tool for tool in self.tools if tool.__name__ != "ExampleTool"]
>>>>>>> 46ba9d29
        self.files_folder = files_folder if files_folder else []
        self.schemas_folder = schemas_folder if schemas_folder else []
        self.file_ids = file_ids if file_ids else []
        self.metadata = metadata if metadata else {}
        self.model = model

        # private attributes
        self._assistant: Any = None
        self._shared_instructions = None

        # init methods
        self.client = get_openai_client()
<<<<<<< HEAD
        self._read_instructions(self.instructions)
=======
        self._read_instructions()
>>>>>>> 46ba9d29
        self._upload_files()
        self._parse_schemas()

    # --- OpenAI Assistant Methods ---

    def init_oai(self):
        """
        Initializes the OpenAI assistant for the agent.

        This method handles the initialization and potential updates of the agent's OpenAI assistant. It loads the assistant based on a saved ID, updates the assistant if necessary, or creates a new assistant if it doesn't exist. After initialization or update, it saves the assistant's settings.

        Output:
        self: Returns the agent instance for chaining methods or further processing.
        """

        # check if settings.json exists
        path = self.get_settings_path()

        # load assistant from id
        if self.id:
            self.assistant = self.client.beta.assistants.retrieve(self.id)
            # update assistant if parameters are different
            if not self._check_parameters(self.assistant.model_dump()):
                self._update_assistant()
            return self

        # load assistant from settings
        if os.path.exists(path):
            with open(path, 'r') as f:
                settings = json.load(f)
                # iterate settings and find the assistant with the same name
                for assistant_settings in settings:
                    if assistant_settings['name'] == self.name:
                        self.assistant = self.client.beta.assistants.retrieve(assistant_settings['id'])
                        self.id = assistant_settings['id']
                        # update assistant if parameters are different
                        if not self._check_parameters(self.assistant.model_dump()):
                            print("Updating assistant... " + self.name)
                            self._update_assistant()
                        self._update_settings()
                        return self
        # create assistant if settings.json does not exist or assistant with the same name does not exist
        self.assistant = self.client.beta.assistants.create(
            name=self.name,
            description=self.description,
            instructions=self.instructions,
            tools=self.get_oai_tools(),
            file_ids=self.file_ids,
            metadata=self.metadata,
            model=self.model
        )

        self.id = self.assistant.id

        self._save_settings()

        return self

    def _update_assistant(self):
        """
        Updates the existing assistant's parameters on the OpenAI server.

        This method updates the assistant's details such as name, description, instructions, tools, file IDs, metadata, and the model. It only updates parameters that have non-empty values. After updating the assistant, it also updates the local settings file to reflect these changes.

        No input parameters are directly passed to this method as it uses the agent's instance attributes.

        No output parameters are returned, but the method updates the assistant's details on the OpenAI server and locally updates the settings file.
        """

        params = {
            "name": self.name,
            "description": self.description,
            "instructions": self.instructions,
            "tools": self.get_oai_tools(),
            "file_ids": self.file_ids,
            "metadata": self.metadata,
            "model": self.model
        }
        params = {k: v for k, v in params.items() if v}
        self.assistant = self.client.beta.assistants.update(
            self.id,
            **params,
        )
        self._update_settings()

    def _upload_files(self):
        def add_id_to_file(f_path, id):
            """Add file id to file name"""
            if os.path.isfile(f_path):
                file_name, file_ext = os.path.splitext(f_path)
                f_path_new = file_name + "_" + id + file_ext
                os.rename(f_path, f_path_new)
                return f_path_new
            else:
                raise Exception("Items in files folder must be files.")

        def get_id_from_file(f_path):
            """Get file id from file name"""
            if os.path.isfile(f_path):
                file_name, file_ext = os.path.splitext(f_path)
                file_name = os.path.basename(file_name)
                file_name = file_name.split("_")
                if len(file_name) > 1:
                    return file_name[-1] if "file-" in file_name[-1] else None
                else:
                    return None
            else:
                raise Exception("Items in files folder must be files.")

        files_folders = self.files_folder if isinstance(self.files_folder, list) else [self.files_folder]

        for files_folder in files_folders:
            if isinstance(files_folder, str):
                f_path = files_folder

                if not os.path.isdir(f_path):
                    f_path = os.path.join(self.get_class_folder_path(), files_folder)

                if os.path.isdir(f_path):
                    f_paths = os.listdir(f_path)

                    f_paths = [f for f in f_paths if not f.startswith(".")]

                    f_paths = [os.path.join(f_path, f) for f in f_paths]

                    # uploading files
                    for f_path in f_paths:
                        f_path = f_path.strip()
                        file_id = get_id_from_file(f_path)
                        if file_id:
                            print("File already uploaded. Skipping... " + os.path.basename(f_path))
                            self.file_ids.append(file_id)
                        else:
                            print("Uploading new file... " + os.path.basename(f_path))
                            with open(f_path, 'rb') as f:
                                file_id = self.client.files.create(file=f, purpose="assistants").id
                                self.file_ids.append(file_id)
                                f.close()
                            add_id_to_file(f_path, file_id)
                else:
                    raise Exception("Files folder path is not a directory.")
            else:
                raise Exception("Files folder path must be a string or list of strings.")

        if Retrieval not in self.tools and CodeInterpreter not in self.tools and self.file_ids:
            print("Detected files without Retrieval. Adding Retrieval tool...")
            self.add_tool(Retrieval)

    # --- Tool Methods ---

    def add_tool(self, tool):
        if not isinstance(tool, type):
            raise Exception("Tool must not be initialized.")
        if issubclass(tool, Retrieval):
            # check that tools name is not already in tools
            for t in self.tools:
                if issubclass(t, Retrieval):
                    return
            self.tools.append(tool)
        elif issubclass(tool, CodeInterpreter):
            for t in self.tools:
                if issubclass(t, Retrieval):
                    return
            self.tools.append(tool)
        elif issubclass(tool, BaseTool):
            for t in self.tools:
                if t.__name__ == tool.__name__:
                    self.tools.remove(t)
            self.tools.append(tool)
        else:
            raise Exception("Invalid tool type.")

    def get_oai_tools(self):
        tools = []
        for tool in self.tools:
            if not isinstance(tool, type):
                print(tool)
                raise Exception("Tool must not be initialized.")

            if issubclass(tool, Retrieval):
                tools.append(tool().model_dump())
            elif issubclass(tool, CodeInterpreter):
                tools.append(tool().model_dump())
            elif issubclass(tool, BaseTool):
                tools.append({
                    "type": "function",
                    "function": tool.openai_schema
                })
            else:
                raise Exception("Invalid tool type.")
        return tools

    def _parse_schemas(self):
        schemas_folders = self.schemas_folder if isinstance(self.schemas_folder, list) else [self.schemas_folder]

        for schemas_folder in schemas_folders:
            if isinstance(schemas_folder, str):
                f_path = schemas_folder

                if not os.path.isdir(f_path):
                    f_path = os.path.join(self.get_class_folder_path(), schemas_folder)

                if os.path.isdir(f_path):
                    f_paths = os.listdir(f_path)

                    f_paths = [f for f in f_paths if not f.startswith(".")]

                    f_paths = [os.path.join(f_path, f) for f in f_paths]

                    for f_path in f_paths:
                        with open(f_path, 'r') as f:
                            openapi_spec = f.read()
                            f.close()
<<<<<<< HEAD
                        validate_openapi_spec(openapi_spec)
                        tools = ToolFactory.from_openapi_schema(f_path)
=======
                        try:
                            validate_openapi_spec(openapi_spec)
                        except Exception as e:
                            print("Invalid OpenAPI schema: " + os.path.basename(f_path))
                            raise e
                        try:
                            tools = ToolFactory.from_openapi_schema(openapi_spec)
                        except Exception as e:
                            print("Error parsing OpenAPI schema: " + os.path.basename(f_path))
                            raise e
>>>>>>> 46ba9d29
                        for tool in tools:
                            self.add_tool(tool)
                else:
                    raise Exception("Schemas folder path is not a directory.")
            else:
                raise Exception("Schemas folder path must be a string or list of strings.")

    # --- Settings Methods ---

    def _check_parameters(self, assistant_settings):
        """
        Checks if the agent's parameters match with the given assistant settings.

        Parameters:
        assistant_settings (dict): A dictionary containing the settings of an assistant.

        Returns:
        bool: True if all the agent's parameters match the assistant settings, False otherwise.

        This method compares the current agent's parameters such as name, description, instructions, tools, file IDs, metadata, and model with the given assistant settings. It uses DeepDiff to compare complex structures like tools and metadata. If any parameter does not match, it returns False; otherwise, it returns True.
        """

        if self.name != assistant_settings['name']:
            return False
        if self.description != assistant_settings['description']:
            return False
        if self.instructions != assistant_settings['instructions']:
            return False
        tools_diff = DeepDiff(self.get_oai_tools(), assistant_settings['tools'], ignore_order=True)
        if tools_diff != {}:
            return False
        if set(self.file_ids) != set(assistant_settings['file_ids']):
            return False
        metadata_diff = DeepDiff(self.metadata, assistant_settings['metadata'], ignore_order=True)
        if metadata_diff != {}:
            return False
        if self.model != assistant_settings['model']:
            return False
        return True

    def _save_settings(self):
        path = self.get_settings_path()
        # check if settings.json exists
        if not os.path.isfile(path):
            with open(path, 'w') as f:
                json.dump([self.assistant.model_dump()], f, indent=4)
        else:
            settings = []
            with open(path, 'r') as f:
                settings = json.load(f)
                settings.append(self.assistant.model_dump())
            with open(path, 'w') as f:
                json.dump(settings, f, indent=4)

    def _update_settings(self):
        path = self.get_settings_path()
        # check if settings.json exists
        if os.path.isfile(path):
            settings = []
            with open(path, 'r') as f:
                settings = json.load(f)
                for i, assistant_settings in enumerate(settings):
                    if assistant_settings['id'] == self.id:
                        settings[i] = self.assistant.model_dump()
                        break
            with open(path, 'w') as f:
                json.dump(settings, f, indent=4)

    # --- Helper Methods ---

    def get_settings_path(self):
        return os.path.join("./", 'settings.json')

<<<<<<< HEAD
    def _read_instructions(self, path):
=======
    def _read_instructions(self):
>>>>>>> 46ba9d29
        if os.path.isfile(self.instructions):
            with open(self.instructions, 'r') as f:
                self.instructions = f.read()
        elif os.path.isfile(os.path.join(self.get_class_folder_path(), self.instructions)):
<<<<<<< HEAD
            self._read_instructions(os.path.join(self.get_class_folder_path(), self.instructions))
=======
            with open(os.path.join(self.get_class_folder_path(), self.instructions), 'r') as f:
                self.instructions = f.read()
>>>>>>> 46ba9d29

    def get_class_folder_path(self):
        return os.path.abspath(os.path.dirname(inspect.getfile(self.__class__)))

    def add_shared_instructions(self, instructions: str):
        if self._shared_instructions is None:
            self._shared_instructions = instructions
        else:
            self.instructions = self.instructions.replace(self._shared_instructions, "")
            self.instructions = self.instructions.strip().strip("\n")
            self._shared_instructions = instructions

        self.instructions = self._shared_instructions + "\n\n" + self.instructions

    # --- Cleanup Methods ---
<<<<<<< HEAD
=======
    def delete(self):
        self._delete_assistant()
        self._delete_files()
        self._delete_settings()

    def _delete_files(self):
        for file_id in self.file_ids:
            self.client.files.delete(file_id)
>>>>>>> 46ba9d29

    def _delete_assistant(self):
        self.client.beta.assistants.delete(self.id)
        self._delete_settings()

    def _delete_settings(self):
        path = self.get_settings_path()
        # check if settings.json exists
        if os.path.isfile(path):
            settings = []
            with open(path, 'r') as f:
                settings = json.load(f)
                for i, assistant_settings in enumerate(settings):
                    if assistant_settings['id'] == self.id:
                        settings.pop(i)
                        break
            with open(path, 'w') as f:
                json.dump(settings, f, indent=4)<|MERGE_RESOLUTION|>--- conflicted
+++ resolved
@@ -54,10 +54,7 @@
         self.description = description
         self.instructions = instructions
         self.tools = tools[:] if tools is not None else []
-<<<<<<< HEAD
-=======
         self.tools = [tool for tool in self.tools if tool.__name__ != "ExampleTool"]
->>>>>>> 46ba9d29
         self.files_folder = files_folder if files_folder else []
         self.schemas_folder = schemas_folder if schemas_folder else []
         self.file_ids = file_ids if file_ids else []
@@ -70,11 +67,7 @@
 
         # init methods
         self.client = get_openai_client()
-<<<<<<< HEAD
-        self._read_instructions(self.instructions)
-=======
         self._read_instructions()
->>>>>>> 46ba9d29
         self._upload_files()
         self._parse_schemas()
 
@@ -288,10 +281,6 @@
                         with open(f_path, 'r') as f:
                             openapi_spec = f.read()
                             f.close()
-<<<<<<< HEAD
-                        validate_openapi_spec(openapi_spec)
-                        tools = ToolFactory.from_openapi_schema(f_path)
-=======
                         try:
                             validate_openapi_spec(openapi_spec)
                         except Exception as e:
@@ -302,7 +291,6 @@
                         except Exception as e:
                             print("Error parsing OpenAPI schema: " + os.path.basename(f_path))
                             raise e
->>>>>>> 46ba9d29
                         for tool in tools:
                             self.add_tool(tool)
                 else:
@@ -376,21 +364,13 @@
     def get_settings_path(self):
         return os.path.join("./", 'settings.json')
 
-<<<<<<< HEAD
-    def _read_instructions(self, path):
-=======
     def _read_instructions(self):
->>>>>>> 46ba9d29
         if os.path.isfile(self.instructions):
             with open(self.instructions, 'r') as f:
                 self.instructions = f.read()
         elif os.path.isfile(os.path.join(self.get_class_folder_path(), self.instructions)):
-<<<<<<< HEAD
-            self._read_instructions(os.path.join(self.get_class_folder_path(), self.instructions))
-=======
             with open(os.path.join(self.get_class_folder_path(), self.instructions), 'r') as f:
                 self.instructions = f.read()
->>>>>>> 46ba9d29
 
     def get_class_folder_path(self):
         return os.path.abspath(os.path.dirname(inspect.getfile(self.__class__)))
@@ -406,8 +386,6 @@
         self.instructions = self._shared_instructions + "\n\n" + self.instructions
 
     # --- Cleanup Methods ---
-<<<<<<< HEAD
-=======
     def delete(self):
         self._delete_assistant()
         self._delete_files()
@@ -416,7 +394,6 @@
     def _delete_files(self):
         for file_id in self.file_ids:
             self.client.files.delete(file_id)
->>>>>>> 46ba9d29
 
     def _delete_assistant(self):
         self.client.beta.assistants.delete(self.id)
