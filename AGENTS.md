--- conflicted
+++ resolved
@@ -147,7 +147,6 @@
 - `add_tool(tool: Tool)` - Add function tool to agent
 - `register_subagent(recipient_agent)` - Enable communication to another agent
 - `upload_file(file_path, include_in_vector_store=True)` - File management
-<<<<<<< HEAD
 - `async get_response(message, sender_name=None, **kwargs)` - Main agent execution
 - `async get_response_stream(message, sender_name=None, **kwargs)` - Streaming execution
 - `get_thread_id(sender_name=None)` - Get conversation thread ID
@@ -221,8 +220,6 @@
 make ci        # lint + mypy + tests + coverage
 make tests     # pytest
 ```
-=======
->>>>>>> 071a08f1
 
 **Thread Management** (`thread.py`):
 - `ConversationThread.add_user_message(message)` - Add user message
