"""
Agent execution functionality.

This module handles the core execution logic for agent responses,
including both sync and streaming variants.
"""

import asyncio
import contextlib
import logging
import uuid
from collections.abc import AsyncGenerator
from contextlib import AsyncExitStack
from typing import TYPE_CHECKING, Any

from agents import (
    InputGuardrailTripwireTriggered,
    OpenAIChatCompletionsModel,
    OutputGuardrailTripwireTriggered,
    RunConfig,
    RunHooks,
    RunItem,
    Runner,
    RunResult,
    TResponseInputItem,
)
from agents.exceptions import AgentsException
from agents.extensions.models.litellm_model import LitellmModel
from agents.items import ItemHelpers, MessageOutputItem, ToolCallItem
from agents.stream_events import RunItemStreamEvent
from openai.types.responses import ResponseFileSearchToolCall, ResponseFunctionWebSearch

from agency_swarm.context import MasterContext
from agency_swarm.messages import (
    MessageFilter,
    MessageFormatter,
<<<<<<< HEAD
=======
    adjust_history_for_litellm,
    ensure_tool_calls_content_safety,
    sanitize_tool_calls_in_history,
>>>>>>> e20292cb
)
from agency_swarm.streaming.utils import add_agent_name_to_event
from agency_swarm.utils.citation_extractor import extract_direct_file_annotations

if TYPE_CHECKING:
    from agency_swarm.agent_core import AgencyContext, Agent

DEFAULT_MAX_TURNS = 1000000  # Unlimited by default

logger = logging.getLogger(__name__)


class Execution:
    """Handles agent execution logic for responses and streaming."""

    def __init__(self, agent: "Agent"):
        self.agent = agent

    def _validate_agency_for_delegation(
        self, sender_name: str | None, agency_context: "AgencyContext | None" = None
    ) -> None:
        """Validate that agency context exists if delegation is needed."""
        # If this is agent-to-agent communication, we need an agency context with a valid agency
        if sender_name is not None:
            if not agency_context:
                raise RuntimeError(
                    f"Agent '{self.agent.name}' missing AgencyContext for agent-to-agent communication. "
                    f"Agent-to-agent communication requires an Agency to manage the context."
                )

            agency_instance = agency_context.agency_instance
            if not agency_instance:
                raise RuntimeError(
                    f"Agent '{self.agent.name}' received agent-to-agent message from '{sender_name}' but is running "
                    f"in standalone mode. Agent-to-agent communication requires agents to be managed by an Agency."
                )

            if not hasattr(agency_instance, "agents"):
                raise RuntimeError(
                    f"Agent '{self.agent.name}' has invalid Agency instance for agent-to-agent communication."
                )

<<<<<<< HEAD
=======
    async def _prepare_and_attach_files(
        self,
        processed_current_message_items: list[TResponseInputItem],
        file_ids: list[str] | None,
        message_files: list[str] | None,
        kwargs: dict[str, Any],
    ) -> None:
        """Handle file attachments for messages."""
        files_to_attach = file_ids or message_files or kwargs.get("file_ids") or kwargs.get("message_files")
        if files_to_attach and isinstance(files_to_attach, list):
            # Warn about deprecated message_files usage
            if message_files or kwargs.get("message_files"):
                warnings.warn(
                    "'message_files' parameter is deprecated. Use 'file_ids' instead.",
                    DeprecationWarning,
                    stacklevel=3,
                )

            # Add file items to the last user message content
            if processed_current_message_items:
                last_message = processed_current_message_items[-1]
                if isinstance(last_message, dict) and last_message.get("role") == "user":
                    # Ensure content is a list for multi-content messages
                    current_content = last_message.get("content", "")
                    if isinstance(current_content, str):
                        # Convert string content to list format
                        content_list = [{"type": "input_text", "text": current_content}] if current_content else []
                    elif isinstance(current_content, list):
                        content_list = list(current_content)
                    else:
                        content_list = []

                    file_content_items = await self.agent.attachment_manager.sort_file_attachments(files_to_attach)
                    content_list.extend(file_content_items)

                    # Update the message content
                    if content_list != []:
                        last_message["content"] = content_list
                else:
                    logger.warning(
                        f"Cannot attach files: Last message is not a user message for agent {self.agent.name}"
                    )
            else:
                logger.warning(f"Cannot attach files: No messages to attach to for agent {self.agent.name}")

    def _prepare_history_for_runner(
        self,
        processed_current_message_items: list[TResponseInputItem],
        sender_name: str | None,
        agency_context: "AgencyContext | None" = None,
        agent_run_id: str | None = None,
        parent_run_id: str | None = None,
    ) -> list[TResponseInputItem]:
        """Prepare conversation history for the runner."""
        # Get thread manager from context (required)
        if not agency_context or not agency_context.thread_manager:
            raise RuntimeError(f"Agent '{self.agent.name}' missing ThreadManager in agency context.")

        thread_manager = agency_context.thread_manager

        # Add agency metadata to incoming messages
        messages_to_save: list[TResponseInputItem] = []
        for msg in processed_current_message_items:
            formatted_msg = MessageFormatter.add_agency_metadata(
                msg,
                agent=self.agent.name,
                caller_agent=sender_name,
                agent_run_id=agent_run_id,
                parent_run_id=parent_run_id,
            )
            messages_to_save.append(formatted_msg)

        # Save messages to flat storage
        thread_manager.add_messages(messages_to_save)
        logger.debug(f"Added {len(messages_to_save)} messages to storage.")

        # Get relevant conversation history for this agent pair
        full_history = thread_manager.get_conversation_history(self.agent.name, sender_name)

        # Prepare history for runner (sanitize and ensure content safety)
        history_for_runner = sanitize_tool_calls_in_history(full_history)
        history_for_runner = ensure_tool_calls_content_safety(history_for_runner)
        # Ensure send_message function_call has a paired output for model input (in-memory only)
        history_for_runner = MessageFormatter.ensure_send_message_pairing(history_for_runner)
        # LiteLLM-specific requirement: tool_use must be immediately followed by tool_result
        if self._is_litellm_model():
            history_for_runner = adjust_history_for_litellm(history_for_runner)
        # Strip agency metadata before sending to OpenAI
        history_for_runner = MessageFormatter.strip_agency_metadata(history_for_runner)
        return history_for_runner

    def _is_litellm_model(self) -> str:
        """Retrieve model name using the same approach used previously in send_message tool."""
        try:
            if hasattr(self.agent, "model"):
                model_config = getattr(self.agent, "model", "") or ""
                if isinstance(model_config, LitellmModel):
                    return True
                elif isinstance(model_config, OpenAIChatCompletionsModel):
                    model_name = None
                    if hasattr(model_config, "model"):
                        model_name = model_config.model
                    elif isinstance(model_config, str) and model_config:
                        model_name = model_config
                    # Look if model specifies a provider
                    if model_name and "/" in model_name:
                        return True
        except Exception:
            return False
        return False

    def _add_citations_to_message(
        self,
        run_item_obj: RunItem,
        item_dict: TResponseInputItem,
        citations_by_message: dict[str, list[dict]],
        is_streaming: bool = False,
    ) -> None:
        """Add citations to an assistant message if applicable."""
        if (
            isinstance(run_item_obj, MessageOutputItem)
            and hasattr(run_item_obj.raw_item, "id")
            and run_item_obj.raw_item.id in citations_by_message
        ):
            item_dict["citations"] = citations_by_message[run_item_obj.raw_item.id]
            msg_type = "streamed message" if is_streaming else "message"
            logger.debug(f"Added {len(item_dict['citations'])} citations to {msg_type} {run_item_obj.raw_item.id}")

    def _extract_handoff_target_name(self, run_item_obj: RunItem) -> str | None:
        """Extract target agent name from a handoff output item.

        Prefers parsing raw_item.output JSON {"assistant": "AgentName"}. Falls back to
        run_item_obj.target_agent.name if available.
        """
        try:
            raw = getattr(run_item_obj, "raw_item", None)
            if isinstance(raw, dict):
                output_val = raw.get("output")
                if isinstance(output_val, str):
                    try:
                        parsed = json.loads(output_val)
                        assistant_name = parsed.get("assistant")
                        if isinstance(assistant_name, str) and assistant_name.strip():
                            return assistant_name.strip()
                    except Exception:
                        pass
            # Fallback if SDK provides target_agent attribute
            target_agent = getattr(run_item_obj, "target_agent", None)
            if target_agent is not None and hasattr(target_agent, "name") and target_agent.name:
                return target_agent.name
        except Exception:
            return None
        return None

>>>>>>> e20292cb
    async def get_response(
        self,
        message: str | list[dict[str, Any]],
        sender_name: str | None = None,
        context_override: dict[str, Any] | None = None,
        hooks_override: RunHooks | None = None,
        run_config_override: RunConfig | None = None,
        message_files: list[str] | None = None,  # Backward compatibility
        file_ids: list[str] | None = None,  # New parameter
        additional_instructions: str | None = None,  # New parameter for v1.x
        agency_context: "AgencyContext | None" = None,  # New stateless context parameter
        parent_run_id: str | None = None,  # Parent agent's execution ID
        **kwargs: Any,
    ) -> RunResult:
        """
        Runs the agent's turn in the conversation loop, handling both user and agent-to-agent interactions.

        This method serves as the primary interface for interacting with the agent. It processes
        the input message, manages conversation history via threads, runs the agent using the
        `agents.Runner`, validates responses, and persists the results.

        Args:
            message: The input message as a string or structured input items list
            sender_name: Name of the sending agent (None for user interactions)
            context_override: Optional context data to override default MasterContext values
            hooks_override: Optional hooks to override default agent hooks
            run_config_override: Optional run configuration settings
            message_files: DEPRECATED: Use file_ids instead. File IDs to attach to the message
            file_ids: List of OpenAI file IDs to attach to the message
            additional_instructions: Additional instructions to be appended to
                the agent's instructions for this run only
            **kwargs: Additional keyword arguments including max_turns

        Returns:
            RunResult: The complete execution result
        """
        logger.info(f"Agent '{self.agent.name}' starting run.")
        # Validate agency instance exists if this is agent-to-agent communication
        self._validate_agency_for_delegation(sender_name, agency_context)

        # Store original instructions for restoration
        original_instructions = self.agent.instructions

        # Temporarily modify instructions if additional_instructions provided
        if additional_instructions:
            if not isinstance(additional_instructions, str):
                raise ValueError("additional_instructions must be a string")
            logger.debug(
                f"Appending additional instructions to agent '{self.agent.name}': {additional_instructions[:100]}..."
            )
            if self.agent.instructions:
                self.agent.instructions = self.agent.instructions + "\n\n" + additional_instructions
            else:
                self.agent.instructions = additional_instructions

        try:
            # Log the conversation context
            logger.info(f"Agent '{self.agent.name}' handling get_response from sender: {sender_name}")

            processed_current_message_items: list[TResponseInputItem]
            try:
                # Note: Agent-to-agent messages are processed as "user" role messages
                # This is intentional - from the receiving agent's perspective, any
                # incoming message (whether from a user or another agent) is treated
                # as a "user" message in the OpenAI conversation format
                processed_current_message_items = ItemHelpers.input_to_new_input_list(message)
            except Exception as e:
                logger.error(f"Error processing current input message for get_response: {e}", exc_info=True)
                raise AgentsException(f"Failed to process input message for agent {self.agent.name}") from e

            # Handle file attachments
            await self.agent.attachment_manager.prepare_and_attach_files(
                processed_current_message_items, file_ids, message_files, kwargs
            )

            # Generate a unique run id for this agent execution (non-streaming)
            current_agent_run_id = f"agent_run_{uuid.uuid4().hex}"

            # Prepare history for runner, persisting initiating messages with agent_run_id and parent_run_id
            history_for_runner = MessageFormatter.prepare_history_for_runner(
                processed_current_message_items,
                self.agent,
                sender_name,
                agency_context,
                agent_run_id=current_agent_run_id,
                parent_run_id=parent_run_id,
            )
            logger.debug(f"Running agent '{self.agent.name}' with history length {len(history_for_runner)}:")
            for i, m in enumerate(history_for_runner):
                content_preview = str(m.get("content", ""))[:70] if m.get("content") else ""
                tool_calls_preview = str(m.get("tool_calls", ""))[:70] if m.get("tool_calls") else ""
                logger.debug(
                    f"  [History #{i}] role={m.get('role')}, content='{content_preview}...', "
                    f"tool_calls='{tool_calls_preview}...'"
                )

            try:
                logger.debug(
                    f"Calling Runner.run for agent '{self.agent.name}' with {len(history_for_runner)} history items."
                )
                # Prepare context and store reference for potential sync-back
                master_context_for_run = self._prepare_master_context(context_override, agency_context)
                # Store current and parent run IDs for tools to access
                try:
                    master_context_for_run._current_agent_run_id = current_agent_run_id
                    master_context_for_run._parent_run_id = parent_run_id
                except Exception:
                    pass

                # Ensure MCP servers connect/cleanup within the same task using a context stack
                async with AsyncExitStack() as mcp_stack:
                    for server in self.agent.mcp_servers:
                        await mcp_stack.enter_async_context(server)

                    run_result: RunResult = await Runner.run(
                        starting_agent=self.agent,
                        input=history_for_runner,
                        context=master_context_for_run,
                        hooks=hooks_override or self.agent.hooks,
                        run_config=run_config_override or RunConfig(),
                        max_turns=kwargs.get("max_turns", DEFAULT_MAX_TURNS),
                    )
                completion_info = (
                    f"Output Type: {type(run_result.final_output).__name__}"
                    if run_result.final_output is not None
                    else "No final output"
                )
                logger.info(f"Runner.run completed for agent '{self.agent.name}'. {completion_info}")

            except OutputGuardrailTripwireTriggered as e:
                logger.warning(f"OutputGuardrailTripwireTriggered for agent '{self.agent.name}': {e}", exc_info=True)
                raise e

            except InputGuardrailTripwireTriggered as e:
                logger.warning(f"InputGuardrailTripwireTriggered for agent '{self.agent.name}': {e}", exc_info=True)
                raise e

            except Exception as e:
                logger.error(f"Error during Runner.run for agent '{self.agent.name}': {e}", exc_info=True)
                raise AgentsException(f"Runner execution failed for agent {self.agent.name}") from e
            finally:
                self.agent.attachment_manager.attachments_cleanup()

            # Always save response items (both user and agent-to-agent calls)
            if agency_context and agency_context.thread_manager and run_result.new_items:
                items_to_save: list[TResponseInputItem] = []
                logger.debug(f"Preparing to save {len(run_result.new_items)} new items from RunResult")

                # Only extract hosted tool results if hosted tools were actually used
                hosted_tool_outputs = self._extract_hosted_tool_results_if_needed(run_result.new_items)

                # Extract direct file annotations from assistant messages
                assistant_messages = [item for item in run_result.new_items if isinstance(item, MessageOutputItem)]
                citations_by_message = (
                    extract_direct_file_annotations(assistant_messages, agent_name=self.agent.name)
                    if assistant_messages
                    else {}
                )

                current_agent_name = self.agent.name
                for i, run_item_obj in enumerate(run_result.new_items):
                    # _run_item_to_tresponse_input_item converts RunItem to TResponseInputItem (dict)
                    item_dict = self._run_item_to_tresponse_input_item(run_item_obj)
                    if item_dict:
                        # Add citations if applicable
                        MessageFormatter.add_citations_to_message(run_item_obj, item_dict, citations_by_message)

                        # Add agency metadata to the response items
                        formatted_item = MessageFormatter.add_agency_metadata(
                            item_dict,
                            agent=current_agent_name,
                            caller_agent=sender_name,
                            agent_run_id=current_agent_run_id,
                            parent_run_id=parent_run_id,
                        )
                        items_to_save.append(formatted_item)
                        content_preview = str(item_dict.get("content", ""))[:50]
                        logger.debug(
                            f"  [NewItem #{i}] type={type(run_item_obj).__name__}, "
                            f"role={item_dict.get('role')}, content_preview='{content_preview}...'"
                        )

                        # If this item indicates a handoff, update current agent for subsequent items
                        if getattr(run_item_obj, "type", None) == "handoff_output_item":
                            target = MessageFormatter.extract_handoff_target_name(run_item_obj)
                            if target:
                                current_agent_name = target

                items_to_save.extend(hosted_tool_outputs)

                # Filter out unwanted message types before saving
                filtered_items = MessageFilter.filter_messages(items_to_save)

                # Save filtered items to flat storage
                agency_context.thread_manager.add_messages(filtered_items)
                logger.debug(f"Saved {len(filtered_items)} items to storage (filtered from {len(items_to_save)}).")

            # Sync back context changes if we used a merged context due to override
            if context_override and agency_context and agency_context.agency_instance:
                base_user_context = getattr(agency_context.agency_instance, "user_context", {})
                # Sync back any new keys that weren't part of the original override
                for key, value in master_context_for_run.user_context.items():
                    if key not in context_override:  # Don't sync back override keys
                        base_user_context[key] = value

            return run_result

        finally:
            # Always restore original instructions
            self.agent.instructions = original_instructions

    async def get_response_stream(
        self,
        message: str | list[dict[str, Any]],
        sender_name: str | None = None,
        context_override: dict[str, Any] | None = None,
        hooks_override: RunHooks | None = None,
        run_config_override: RunConfig | None = None,
        message_files: list[str] | None = None,  # Backward compatibility
        file_ids: list[str] | None = None,  # New parameter
        additional_instructions: str | None = None,  # New parameter for v1.x
        agency_context: "AgencyContext | None" = None,  # New stateless context parameter
        parent_run_id: str | None = None,  # Parent agent's execution ID
        **kwargs: Any,
    ) -> AsyncGenerator[RunItemStreamEvent]:
        """
        Streams the agent's response turn-by-turn, yielding events as they occur.

        Similar to `get_response`, but returns an async generator that yields
        `RunItemStreamEvent` objects in real-time, allowing for streaming responses
        to users or other systems.

        Args:
            message: The input message as a string or structured input items list
            sender_name: Name of the sending agent (None for user interactions)
            context_override: Optional context data to override default MasterContext values
            hooks_override: Optional hooks to override default agent hooks
            run_config_override: Optional run configuration settings
            message_files: DEPRECATED: Use file_ids instead. File IDs to attach to the message
            file_ids: List of OpenAI file IDs to attach to the message
            additional_instructions: Additional instructions to be appended to
                the agent's instructions for this run only
            **kwargs: Additional keyword arguments including max_turns

        Yields:
            RunItemStreamEvent: Events generated during the agent's execution
        """
        # Validate input
        if message is None:
            logger.error("message cannot be None")
            yield {"type": "error", "content": "message cannot be None"}
            return
        if isinstance(message, str) and not message.strip():
            logger.error("message cannot be empty")
            yield {"type": "error", "content": "message cannot be empty"}
            return

        logger.info(f"Agent '{self.agent.name}' starting streaming run.")

        # agency_context is required and contains thread_manager (validated by caller)

        # Validate agency instance exists if this is agent-to-agent communication
        self._validate_agency_for_delegation(sender_name, agency_context)

        # Store original instructions for restoration
        original_instructions = self.agent.instructions

        # Temporarily modify instructions if additional_instructions provided
        if additional_instructions:
            if not isinstance(additional_instructions, str):
                raise ValueError("additional_instructions must be a string")
            logger.debug(
                f"Appending additional instructions to agent '{self.agent.name}': {additional_instructions[:100]}..."
            )
            if self.agent.instructions:
                self.agent.instructions = self.agent.instructions + "\n\n" + additional_instructions
            else:
                self.agent.instructions = additional_instructions

        try:
            # Log the conversation context
            logger.info(f"Agent '{self.agent.name}' handling get_response_stream from sender: {sender_name}")

            processed_current_message_items: list[TResponseInputItem]
            try:
                processed_current_message_items = ItemHelpers.input_to_new_input_list(message)
            except Exception as e:
                logger.error(f"Error processing current input message for get_response_stream: {e}", exc_info=True)
                raise AgentsException(f"Failed to process input message for agent {self.agent.name}") from e

            # Handle file attachments
            await self.agent.attachment_manager.prepare_and_attach_files(
                processed_current_message_items, file_ids, message_files, kwargs
            )

            # Assign a run id for the current active agent in the stream (may change on handoff/new-agent)
            current_agent_run_id = f"agent_run_{uuid.uuid4().hex}"

            # Prepare history for runner, persisting initiating messages with agent_run_id and parent_run_id
            history_for_runner = MessageFormatter.prepare_history_for_runner(
                processed_current_message_items,
                self.agent,
                sender_name,
                agency_context,
                agent_run_id=current_agent_run_id,
                parent_run_id=parent_run_id,
            )

            logger.debug(
                f"Starting streaming run for agent '{self.agent.name}' with {len(history_for_runner)} history items."
            )
            # Instrumentation: verify function_call pairing presence in prepared history
            try:
                fc = [m for m in history_for_runner if m.get("type") == "function_call"]
                fco = [m for m in history_for_runner if m.get("type") == "function_call_output"]
                logger.debug(
                    f"Prepared history contains {len(fc)} function_call and {len(fco)} function_call_output items."
                )
                for m in fc:
                    logger.debug(f"  FC name={m.get('name')} call_id={m.get('call_id')} status={m.get('status')}")
                for m in fco:
                    logger.debug(f"  FCO call_id={m.get('call_id')} output_preview={str(m.get('output', ''))[:40]}...")
            except Exception:
                pass

            # Stream the runner results
            collected_items: list[RunItem] = []

            # Prepare context with streaming indicator
            master_context_for_run = self._prepare_master_context(context_override, agency_context)
            # Set streaming flag so SendMessage knows to use streaming
            master_context_for_run._is_streaming = True
            # Expose the current agent run identifier for tools (e.g., send_message) to tag sentinel/events
            try:
                master_context_for_run._current_agent_run_id = current_agent_run_id
                master_context_for_run._parent_run_id = parent_run_id
            except Exception:
                pass
            # Pass streaming context if available
            if context_override and "_streaming_context" in context_override:
                master_context_for_run._streaming_context = context_override["_streaming_context"]

            # Stream using a worker that owns MCP connect/cleanup; forward events via a queue
            # Bounded queue to provide backpressure and prevent unbounded memory growth
            event_queue: asyncio.Queue[Any] = asyncio.Queue(maxsize=10)

            async def _streaming_worker() -> None:
                local_result = None
                try:
                    async with AsyncExitStack() as mcp_stack:
                        for server in self.agent.mcp_servers:
                            await mcp_stack.enter_async_context(server)

                        local_result = Runner.run_streamed(
                            starting_agent=self.agent,
                            input=history_for_runner,
                            context=master_context_for_run,
                            hooks=hooks_override or self.agent.hooks,
                            run_config=run_config_override or RunConfig(),
                            max_turns=kwargs.get("max_turns", DEFAULT_MAX_TURNS),
                        )

                        async for ev in local_result.stream_events():
                            await event_queue.put(ev)
                except Exception as e:
                    await event_queue.put({"type": "error", "content": str(e)})
                finally:
                    try:
                        if local_result is not None:
                            local_result.cancel()
                    except Exception:
                        pass
                    await event_queue.put(None)

            worker_task = asyncio.create_task(_streaming_worker())

            try:
                current_stream_agent_name = self.agent.name
                # Suppress SDK-emitted send_message tool call pair (we inject a sentinel earlier)
                suppress_next_send_message_output: bool = False
                while True:
                    # If worker finished and there are no pending events, exit cleanly
                    if worker_task.done() and event_queue.empty():
                        break

                    # Await next event with a short timeout to avoid hanging if sentinel wasn't enqueued
                    try:
                        event = await asyncio.wait_for(event_queue.get(), timeout=0.25)
                    except asyncio.TimeoutError:  # noqa: UP041
                        continue
                    if event is None:
                        break
                    # Pass through worker-surfaced errors
                    if isinstance(event, dict) and event.get("type") == "error":
                        yield event
                        continue

                    # Collect all new items for potential post-processing
                    if hasattr(event, "item") and event.item:
                        # Check for SDK-emitted send_message tool call and suppress it (and its immediate output)
                        itm = getattr(event, "item", None)
                        if itm is not None:
                            itm_type = getattr(itm, "type", None)
                            raw = getattr(itm, "raw_item", None)
                            tool_name = getattr(raw, "name", None) if raw is not None else None

                            if itm_type == "tool_call_item" and tool_name.startswith("send_message"):
                                suppress_next_send_message_output = True
                                continue

                            if itm_type == "tool_call_output_item" and suppress_next_send_message_output:
                                suppress_next_send_message_output = False
                                continue

                        collected_items.append(event.item)

                    # Update active agent on handoff events or explicit agent update events
                    try:
                        if (
                            getattr(event, "type", None) == "run_item_stream_event"
                            and getattr(event, "name", None) == "handoff_occured"
                        ):
                            item = getattr(event, "item", None)
                            target = MessageFormatter.extract_handoff_target_name(item) if item is not None else None
                            if target:
                                current_stream_agent_name = target
                                # New agent context after handoff; assign a new run id
                                current_agent_run_id = f"agent_run_{uuid.uuid4().hex}"
                        elif getattr(event, "type", None) == "agent_updated_stream_event":
                            new_agent = getattr(event, "new_agent", None)
                            if new_agent is not None and hasattr(new_agent, "name") and new_agent.name:
                                current_stream_agent_name = new_agent.name
                                # For each new agent event, generate a stable id for this instance
                                # Prefer the event id if present to keep determinism across layers
                                event_id = getattr(event, "id", None)
                                if isinstance(event_id, str) and event_id:
                                    current_agent_run_id = event_id
                                else:
                                    current_agent_run_id = f"agent_run_{uuid.uuid4().hex}"
                                try:
                                    master_context_for_run._current_agent_run_id = current_agent_run_id
                                except Exception:
                                    pass
                    except Exception:
                        pass

                    # Add agent name and caller to the event
                    event = add_agent_name_to_event(
                        event,
                        current_stream_agent_name,
                        sender_name,
                        agent_run_id=current_agent_run_id,
                        parent_run_id=parent_run_id,
                    )

                    # Incrementally persist the item to maintain exact stream order in storage
                    if hasattr(event, "item") and event.item and agency_context and agency_context.thread_manager:
                        run_item_obj = event.item
                        # Convert to input item (dict) using SDK helper
                        item_dict = self._run_item_to_tresponse_input_item(run_item_obj)
                        if item_dict:
                            # Extract citations for this single message if applicable
                            if isinstance(run_item_obj, MessageOutputItem):
                                single_citation_map = extract_direct_file_annotations(
                                    [run_item_obj], agent_name=self.agent.name
                                )
                                MessageFormatter.add_citations_to_message(
                                    run_item_obj, item_dict, single_citation_map, is_streaming=True
                                )

                            # Add agency metadata with the current active agent
                            formatted_item = MessageFormatter.add_agency_metadata(
                                item_dict,
                                agent=current_stream_agent_name,
                                caller_agent=sender_name,
                                agent_run_id=current_agent_run_id,
                                parent_run_id=parent_run_id,
                            )

                            # Filter and save immediately
                            if not MessageFilter.should_filter(formatted_item):
                                agency_context.thread_manager.add_messages([formatted_item])

                    yield event
            except Exception as e:
                logger.exception("Error during streamed run for agent '%s'", self.agent.name)
                yield {"type": "error", "content": str(e)}
            finally:
                try:
                    if not worker_task.done():
                        worker_task.cancel()
                        with contextlib.suppress(asyncio.CancelledError):
                            await worker_task
                except Exception:
                    pass

            # Save all collected items after streaming completes
            if agency_context and agency_context.thread_manager and collected_items:
                # Only extract hosted tool results if hosted tools were actually used
                hosted_tool_outputs = self._extract_hosted_tool_results_if_needed(collected_items)
                if hosted_tool_outputs:
                    # Filter and save any synthetic hosted tool outputs after stream completion
                    filtered_items = MessageFilter.filter_messages(hosted_tool_outputs)
                    if filtered_items:
                        agency_context.thread_manager.add_messages(filtered_items)
                        logger.debug(
                            "Saved %d hosted tool outputs after stream.",
                            len(filtered_items),
                        )

            # Sync back context changes if we used a merged context due to override
            if context_override and agency_context and agency_context.agency_instance:
                base_user_context = getattr(agency_context.agency_instance, "user_context", {})
                # Sync back any new keys that weren't part of the original override
                for key, value in master_context_for_run.user_context.items():
                    if key not in context_override:  # Don't sync back override keys
                        base_user_context[key] = value

        finally:
            # Always restore original instructions
            self.agent.instructions = original_instructions
            self.agent.attachment_manager.attachments_cleanup()

    def _run_item_to_tresponse_input_item(self, item: RunItem) -> TResponseInputItem | None:
        """Converts a RunItem from a RunResult into TResponseInputItem dictionary format for history.
        Uses the SDK's built-in to_input_item() method for proper conversion.
        Returns None if the item should not be directly added to history.
        """
        try:
            # Use the SDK's built-in conversion method instead of manual conversion
            converted_item = item.to_input_item()
            logger.debug(f"Converting {type(item).__name__} using SDK to_input_item(): {converted_item}")
            return converted_item

        except Exception as e:
            logger.warning(f"Failed to convert {type(item).__name__} using to_input_item(): {e}")
            return None

    def _extract_hosted_tool_results_if_needed(self, run_items: list[RunItem]) -> list[TResponseInputItem]:
        """
        Optimized version that only extracts hosted tool results if hosted tools were actually used.
        This prevents expensive parsing on every response when no hosted tools exist.
        """
        # Quick check: do we have any hosted tool calls?
        has_hosted_tools = any(
            isinstance(item, ToolCallItem)
            and isinstance(item.raw_item, ResponseFileSearchToolCall | ResponseFunctionWebSearch)
            for item in run_items
        )

        # Log debugging info for file search
        for item in run_items:
            if isinstance(item, ToolCallItem):
                logger.debug(f"ToolCallItem type: {type(item.raw_item).__name__}")
                if hasattr(item.raw_item, "name"):
                    logger.debug(f"  Tool name: {item.raw_item.name}")

        if not has_hosted_tools:
            logger.debug("No hosted tool calls found in run_items")
            return []  # Early exit - no hosted tools used

        return MessageFormatter.extract_hosted_tool_results(self.agent, run_items)

    def _prepare_master_context(
        self, context_override: dict[str, Any] | None, agency_context: "AgencyContext | None" = None
    ) -> MasterContext:
        """Constructs the MasterContext for the current run."""
        if not agency_context or not agency_context.thread_manager:
            raise RuntimeError("Cannot prepare context: AgencyContext with ThreadManager required.")

        thread_manager = agency_context.thread_manager
        agency_instance = agency_context.agency_instance

        # For standalone agent usage (no agency), create minimal context
        if not agency_instance or not hasattr(agency_instance, "agents"):
            return MasterContext(
                thread_manager=thread_manager,
                agents={self.agent.name: self.agent},  # Only include self
                user_context=context_override or {},
                current_agent_name=self.agent.name,
                shared_instructions=agency_context.shared_instructions,
            )

        # Use reference for persistence, or create merged copy if override provided
        base_user_context = getattr(agency_instance, "user_context", {})
        user_context = {**base_user_context, **context_override} if context_override else base_user_context

        return MasterContext(
            thread_manager=thread_manager,
            agents=agency_instance.agents,
            user_context=user_context,
            current_agent_name=self.agent.name,
            shared_instructions=agency_context.shared_instructions,
        )<|MERGE_RESOLUTION|>--- conflicted
+++ resolved
@@ -34,12 +34,9 @@
 from agency_swarm.messages import (
     MessageFilter,
     MessageFormatter,
-<<<<<<< HEAD
-=======
     adjust_history_for_litellm,
     ensure_tool_calls_content_safety,
     sanitize_tool_calls_in_history,
->>>>>>> e20292cb
 )
 from agency_swarm.streaming.utils import add_agent_name_to_event
 from agency_swarm.utils.citation_extractor import extract_direct_file_annotations
@@ -82,8 +79,6 @@
                     f"Agent '{self.agent.name}' has invalid Agency instance for agent-to-agent communication."
                 )
 
-<<<<<<< HEAD
-=======
     async def _prepare_and_attach_files(
         self,
         processed_current_message_items: list[TResponseInputItem],
@@ -238,7 +233,6 @@
             return None
         return None
 
->>>>>>> e20292cb
     async def get_response(
         self,
         message: str | list[dict[str, Any]],
