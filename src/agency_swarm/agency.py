--- conflicted
+++ resolved
@@ -962,10 +962,6 @@
         # Calculate layout
         if layout == "spring":
             pos = nx.spring_layout(G, k=2, iterations=50)
-<<<<<<< HEAD
-
-=======
->>>>>>> 43ff0066
         elif layout == "shell":
             # Group by node type for shell layout
             agent_nodes = [n for n, d in G.nodes(data=True) if d.get("node_type") == "agent"]
@@ -1095,8 +1091,6 @@
         else:
             plt.close()  # Clean up the figure to prevent memory leaks
 
-<<<<<<< HEAD
-=======
     def create_interactive_visualization(
         self,
         output_file: str = "agency_visualization.html",
@@ -1134,7 +1128,6 @@
                 "This suggests an installation issue with the visualization components."
             ) from e
 
->>>>>>> 43ff0066
     def _extract_agent_tools_info(self, agent: Agent) -> list[dict[str, Any]]:
         """Extract structured information about an agent's tools, excluding communication tools."""
         tools_info = []
@@ -1200,11 +1193,6 @@
             for i, agent_name in enumerate(regular_agents):
                 positions[agent_name] = {"x": i * 300 + 100, "y": 250}
 
-<<<<<<< HEAD
-        else:  # force-directed or default
-            for i, agent_name in enumerate(self.agents.keys()):
-                positions[agent_name] = {"x": i * 250, "y": 100}
-=======
         else:  # force-directed layout
             # Implement proper force-directed layout with collision detection
             import math
@@ -1294,7 +1282,6 @@
                     # Keep within bounds with padding
                     positions[agent_name]["x"] = max(node_radius, min(width - node_radius, positions[agent_name]["x"]))
                     positions[agent_name]["y"] = max(node_radius, min(height - node_radius, positions[agent_name]["y"]))
->>>>>>> 43ff0066
 
         return positions
 
